--- conflicted
+++ resolved
@@ -2718,11 +2718,7 @@
 "Copyright (C) 2005-2020\n"
 "Martin Renold and the MyPaint Development Team"
 msgstr ""
-<<<<<<< HEAD
 "Autorské práva (C) 2005-2020\n"
-=======
-"Autorské práva (C) 2005-2017\n"
->>>>>>> 06b866c0
 "Martin Renold a tím vývojárov aplikácie MyPaint"
 
 #: ../gui/meta.py:45
